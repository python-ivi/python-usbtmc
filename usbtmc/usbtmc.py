"""

Python USBTMC driver

Copyright (c) 2012-2016 Alex Forencich

Permission is hereby granted, free of charge, to any person obtaining a copy
of this software and associated documentation files (the "Software"), to deal
in the Software without restriction, including without limitation the rights
to use, copy, modify, merge, publish, distribute, sublicense, and/or sell
copies of the Software, and to permit persons to whom the Software is
furnished to do so, subject to the following conditions:

The above copyright notice and this permission notice shall be included in
all copies or substantial portions of the Software.

THE SOFTWARE IS PROVIDED "AS IS", WITHOUT WARRANTY OF ANY KIND, EXPRESS OR
IMPLIED, INCLUDING BUT NOT LIMITED TO THE WARRANTIES OF MERCHANTABILITY
FITNESS FOR A PARTICULAR PURPOSE AND NONINFRINGEMENT. IN NO EVENT SHALL THE
AUTHORS OR COPYRIGHT HOLDERS BE LIABLE FOR ANY CLAIM, DAMAGES OR OTHER
LIABILITY, WHETHER IN AN ACTION OF CONTRACT, TORT OR OTHERWISE, ARISING FROM,
OUT OF OR IN CONNECTION WITH THE SOFTWARE OR THE USE OR OTHER DEALINGS IN
THE SOFTWARE.

"""

import usb.core
import usb.util
import struct
import time
import os
import re
import sys

# constants
USBTMC_bInterfaceClass    = 0xFE
USBTMC_bInterfaceSubClass = 3
USBTMC_bInterfaceProtocol = 0
USB488_bInterfaceProtocol = 1

USBTMC_MSGID_DEV_DEP_MSG_OUT            = 1
USBTMC_MSGID_REQUEST_DEV_DEP_MSG_IN     = 2
USBTMC_MSGID_DEV_DEP_MSG_IN             = 2
USBTMC_MSGID_VENDOR_SPECIFIC_OUT        = 126
USBTMC_MSGID_REQUEST_VENDOR_SPECIFIC_IN = 127
USBTMC_MSGID_VENDOR_SPECIFIC_IN         = 127
USB488_MSGID_TRIGGER                    = 128

USBTMC_STATUS_SUCCESS                  = 0x01
USBTMC_STATUS_PENDING                  = 0x02
USBTMC_STATUS_FAILED                   = 0x80
USBTMC_STATUS_TRANSFER_NOT_IN_PROGRESS = 0x81
USBTMC_STATUS_SPLIT_NOT_IN_PROGRESS    = 0x82
USBTMC_STATUS_SPLIT_IN_PROGRESS        = 0x83
USB488_STATUS_INTERRUPT_IN_BUSY        = 0x20

USBTMC_REQUEST_INITIATE_ABORT_BULK_OUT     = 1
USBTMC_REQUEST_CHECK_ABORT_BULK_OUT_STATUS = 2
USBTMC_REQUEST_INITIATE_ABORT_BULK_IN      = 3
USBTMC_REQUEST_CHECK_ABORT_BULK_IN_STATUS  = 4
USBTMC_REQUEST_INITIATE_CLEAR              = 5
USBTMC_REQUEST_CHECK_CLEAR_STATUS          = 6
USBTMC_REQUEST_GET_CAPABILITIES            = 7
USBTMC_REQUEST_INDICATOR_PULSE             = 64

USB488_READ_STATUS_BYTE = 128
USB488_REN_CONTROL      = 160
USB488_GOTO_LOCAL       = 161
USB488_LOCAL_LOCKOUT    = 162

<<<<<<< HEAD
USBTMC_HEADER_SIZE = 12

=======
RIGOL_QUIRK_PIDS = [0x04ce, 0x0588]
>>>>>>> b19ef5db

def parse_visa_resource_string(resource_string):
    # valid resource strings:
    # USB::1234::5678::INSTR
    # USB::1234::5678::SERIAL::INSTR
    # USB0::0x1234::0x5678::INSTR
    # USB0::0x1234::0x5678::SERIAL::INSTR
    m = re.match('^(?P<prefix>(?P<type>USB)\d*)(::(?P<arg1>[^\s:]+))'
        '(::(?P<arg2>[^\s:]+(\[.+\])?))(::(?P<arg3>[^\s:]+))?'
        '(::(?P<suffix>INSTR))$', resource_string, re.I)

    if m is not None:
        return dict(
            type=m.group('type').upper(),
            prefix=m.group('prefix'),
            arg1=m.group('arg1'),
            arg2=m.group('arg2'),
            arg3=m.group('arg3'),
            suffix=m.group('suffix')
        )


# Exceptions
class UsbtmcException(Exception):
    em = {0:  "No error"}

    def __init__(self, err=None, note=None):
        self.err = err
        self.note = note
        self.msg = ''

        if err is None:
            self.msg = note
        else:
            if type(err) is int:
                if err in self.em:
                    self.msg = "%d: %s" % (err, self.em[err])
                else:
                    self.msg = "%d: Unknown error" % err
            else:
                self.msg = err
            if note is not None:
                self.msg = "%s [%s]" % (self.msg, note)

    def __str__(self):
        return self.msg


def list_devices():
    "List all connected USBTMC devices"

    def is_usbtmc_device(dev):
        for cfg in dev:
            d = usb.util.find_descriptor(cfg, bInterfaceClass=USBTMC_bInterfaceClass,
                                         bInterfaceSubClass=USBTMC_bInterfaceSubClass)
            is_advantest = dev.idVendor == 0x1334
            return d is not None or is_advantest

    return list(usb.core.find(find_all=True, custom_match=is_usbtmc_device))


def find_device(idVendor=None, idProduct=None, iSerial=None):
    "Find USBTMC instrument"

    devs = list_devices()

    if len(devs) == 0:
        return None

    for dev in devs:
        if dev.idVendor != idVendor or dev.idProduct != idProduct:
            continue

        if iSerial is None:
            return dev
        else:
            s = ''

            # try reading serial number
            try:
                s = dev.serial_number
            except:
                pass

            if iSerial == s:
                return dev

    return None


class Instrument(object):
    "USBTMC instrument interface client"
    def __init__(self, *args, **kwargs):
        "Create new USBTMC instrument object"
        self.idVendor = 0
        self.idProduct = 0
        self.iSerial = None
        self.device = None
        self.cfg = None
        self.iface = None
        self.term_char = None
        self.advantest_quirk = False
        self.advantest_locked = False
        self.rigol_quirk = False
        self.rigol_quirk_ieee_block = False

        self.bcdUSBTMC = 0
        self.support_pulse = False
        self.support_talk_only = False
        self.support_listen_only = False
        self.support_term_char = False

        self.bcdUSB488 = 0
        self.support_USB4882 = False
        self.support_remote_local = False
        self.support_trigger = False
        self.support_scpi = False
        self.support_SR = False
        self.support_RL = False
        self.support_DT = False

        self.max_transfer_size = 1024*1024

        self.timeout = 1.0

        self.bulk_in_ep = None
        self.bulk_out_ep = None
        self.interrupt_in_ep = None

        self.last_btag = 0
        self.last_rstb_btag = 0

        self.connected = False
        self.reattach = []
        self.old_cfg = None

        resource = None

        # process arguments
        if len(args) == 1:
            if type(args[0]) == str:
                resource = args[0]
            else:
                self.device = args[0]
        if len(args) >= 2:
            self.idVendor = args[0]
            self.idProduct = args[1]
        if len(args) >= 3:
            self.iSerial = args[2]

        for op in kwargs:
            val = kwargs[op]
            if op == 'idVendor':
                self.idVendor = val
            elif op == 'idProduct':
                self.idProduct = val
            elif op == 'iSerial':
                self.iSerial = val
            elif op == 'device':
                self.device = val
            elif op == 'dev':
                self.device = val
            elif op == 'term_char':
                self.term_char = val
            elif op == 'resource':
                resource = val

        if resource is not None:
            res = parse_visa_resource_string(resource)

            if res is None:
                raise UsbtmcException("Invalid resource string", 'init')

            if res['arg1'] is None and res['arg2'] is None:
                raise UsbtmcException("Invalid resource string", 'init')

            self.idVendor = int(res['arg1'], 0)
            self.idProduct = int(res['arg2'], 0)
            self.iSerial = res['arg3']

        # find device
        if self.device is None:
            if self.idVendor is None or self.idProduct is None:
                raise UsbtmcException("No device specified", 'init')
            else:
                self.device = find_device(self.idVendor, self.idProduct, self.iSerial)
                if self.device is None:
                    raise UsbtmcException("Device not found", 'init')

    def __del__(self):
        if self.connected:
            self.close()

    def open(self):
        if self.connected:
            return

        # initialize device

        # find first USBTMC interface
        for cfg in self.device:
            for iface in cfg:
                if (self.device.idVendor == 0x1334) or \
                   (iface.bInterfaceClass == USBTMC_bInterfaceClass and
                    iface.bInterfaceSubClass == USBTMC_bInterfaceSubClass):
                    self.cfg = cfg
                    self.iface = iface
                    break
                else:
                    continue
            break

        if self.iface is None:
            raise UsbtmcException("Not a USBTMC device", 'init')

        self.old_cfg = self.device.get_active_configuration()

        if self.old_cfg.bConfigurationValue == self.cfg.bConfigurationValue:
            # already set to correct configuration

            # release kernel driver on USBTMC interface
            self._release_kernel_driver(self.iface.bInterfaceNumber)
        else:
            # wrong configuration

            # release all kernel drivers
            for iface in self.old_cfg:
                self._release_kernel_driver(iface.bInterfaceNumber)

            # set proper configuration
            self.device.set_configuration(self.cfg)

        # don't need to set altsetting - USBTMC devices have 1 altsetting as per the spec

        if self.device.idVendor == 0x1ab1 and self.device.idProduct in RIGOL_QUIRK_PIDS:
            self.rigol_quirk = True

            if self.device.idProduct == 0x04ce:
                self.rigol_quirk_ieee_block = True

        # find endpoints
        for ep in self.iface:
            ep_dir = usb.util.endpoint_direction(ep.bEndpointAddress)
            ep_type = usb.util.endpoint_type(ep.bmAttributes)

            if (ep_type == usb.util.ENDPOINT_TYPE_BULK):
                if (ep_dir == usb.util.ENDPOINT_IN):
                    self.bulk_in_ep = ep
                elif (ep_dir == usb.util.ENDPOINT_OUT):
                    self.bulk_out_ep = ep
            elif (ep_type == usb.util.ENDPOINT_TYPE_INTR):
                if (ep_dir == usb.util.ENDPOINT_IN):
                    self.interrupt_in_ep = ep

        if self.bulk_in_ep is None or self.bulk_out_ep is None:
            raise UsbtmcException("Invalid endpoint configuration", 'init')

        # set quirk flags if necessary
        if self.device.idVendor == 0x1334:
            # Advantest/ADCMT devices have a very odd USBTMC implementation
            # which requires max 63 byte reads and never signals EOI on read
            self.max_transfer_size = 63
            self.advantest_quirk = True

        self.connected = True

        self.clear()

        self.get_capabilities()

    def close(self):
        if not self.connected:
            return

        usb.util.dispose_resources(self.device)

        try:
            # reset configuration
            if self.cfg.bConfigurationValue != self.old_cfg.bConfigurationValue:
                self.device.set_configuration(self.old_cfg)

            # try to reattach kernel driver
            for iface in self.reattach:
                try:
                    self.device.attach_kernel_driver(iface)
                except:
                    pass
        except:
            pass

        self.reattach = []

        self.connected = False

    def is_usb488(self):
        return self.iface.bInterfaceProtocol == USB488_bInterfaceProtocol

    def get_capabilities(self):

        if not self.connected:
            self.open()

        b = self.device.ctrl_transfer(
              usb.util.build_request_type(usb.util.CTRL_IN, usb.util.CTRL_TYPE_CLASS, usb.util.CTRL_RECIPIENT_INTERFACE),
              USBTMC_REQUEST_GET_CAPABILITIES,
              0x0000,
              self.iface.index,
              0x0018,
              timeout=int(self.timeout*1000))
        if (b[0] == USBTMC_STATUS_SUCCESS):
            self.bcdUSBTMC = (b[3] << 8) + b[2]
            self.support_pulse = b[4] & 4 != 0
            self.support_talk_only = b[4] & 2 != 0
            self.support_listen_only = b[4] & 1 != 0
            self.support_term_char = b[5] & 1 != 0

            if self.is_usb488():
                self.bcdUSB488 = (b[13] << 8) + b[12]
                self.support_USB4882 = b[4] & 4 != 0
                self.support_remote_local = b[4] & 2 != 0
                self.support_trigger = b[4] & 1 != 0
                self.support_scpi = b[4] & 8 != 0
                self.support_SR = b[4] & 4 != 0
                self.support_RL = b[4] & 2 != 0
                self.support_DT = b[4] & 1 != 0
        else:
            raise UsbtmcException("Get capabilities failed", 'get_capabilities')

    def pulse(self):
        """
        Send a pulse indicator request, this should blink a light
        for 500-1000ms and then turn off again. (Only if supported)
        """
        if not self.connected:
            self.open()

        if self.support_pulse:
            b = self.device.ctrl_transfer(
                  usb.util.build_request_type(usb.util.CTRL_IN, usb.util.CTRL_TYPE_CLASS, usb.util.CTRL_RECIPIENT_INTERFACE),
                  USBTMC_REQUEST_INDICATOR_PULSE,
                  0x0000,
                  self.iface.index,
                  0x0001,
                  timeout=int(self.timeout*1000))
            if (b[0] != USBTMC_STATUS_SUCCESS):
                raise UsbtmcException("Pulse failed", 'pulse')

    # message header management
    def pack_bulk_out_header(self, msgid):
        self.last_btag = btag = (self.last_btag % 255) + 1
        return struct.pack('BBBx', msgid, btag, ~btag & 0xFF)

    def pack_dev_dep_msg_out_header(self, transfer_size, eom = True):
        hdr = self.pack_bulk_out_header(USBTMC_MSGID_DEV_DEP_MSG_OUT)
        return hdr+struct.pack("<LBxxx", transfer_size, eom)

    def pack_dev_dep_msg_in_header(self, transfer_size, term_char = None):
        hdr = self.pack_bulk_out_header(USBTMC_MSGID_DEV_DEP_MSG_IN)
        transfer_attributes = 0
        if term_char is None:
            term_char = 0
        else:
            transfer_attributes = 2
            term_char = self.term_char
        return hdr+struct.pack("<LBBxx", transfer_size, transfer_attributes, term_char)

    def pack_vendor_specific_out_header(self, transfer_size):
        hdr = self.pack_bulk_out_header(USBTMC_MSGID_VENDOR_SPECIFIC_OUT)
        return hdr+struct.pack("<Lxxxx", transfer_size)

    def pack_vendor_specific_in_header(self, transfer_size):
        hdr = self.pack_bulk_out_header(USBTMC_MSGID_VENDOR_SPECIFIC_IN)
        return hdr+struct.pack("<Lxxxx", transfer_size)

    def pack_usb488_trigger(self):
        hdr = self.pack_bulk_out_header(USB488_MSGID_TRIGGER)
        return hdr+b'\x00'*8

    def unpack_bulk_in_header(self, data):
        msgid, btag, btaginverse = struct.unpack_from('BBBx', data)
        return (msgid, btag, btaginverse)

    def unpack_dev_dep_resp_header(self, data):
        msgid, btag, btaginverse = self.unpack_bulk_in_header(data)
        transfer_size, transfer_attributes = struct.unpack_from('<LBxxx', data, 4)
        data = data[USBTMC_HEADER_SIZE:transfer_size+USBTMC_HEADER_SIZE]
        return (msgid, btag, btaginverse, transfer_size, transfer_attributes, data)

    def write_raw(self, data):
        "Write binary data to instrument"

        if not self.connected:
            self.open()

        eom = False

        num = len(data)

        offset = 0

        while num > 0:
            if num <= self.max_transfer_size:
                eom = True

            block = data[offset:offset+self.max_transfer_size]
            size = len(block)

            req = self.pack_dev_dep_msg_out_header(size, eom) + block + b'\0'*((4 - (size % 4)) % 4)
            self.bulk_out_ep.write(req)

            offset += size
            num -= size

    def read_raw(self, num=-1):
        "Read binary data from instrument"

        if not self.connected:
            self.open()

        read_len = self.max_transfer_size
        if 0 < num < read_len:
            read_len = num

        eom = False

        term_char = None

        if self.term_char is not None:
            term_char = self.term_char

        read_data = b''

        while not eom:
<<<<<<< HEAD
            req = self.pack_dev_dep_msg_in_header(read_len, term_char)
            self.bulk_out_ep.write(req)

            resp = self.bulk_in_ep.read(read_len+USBTMC_HEADER_SIZE+3, timeout = int(self.timeout*1000))

            if sys.version_info >= (3, 0):
                resp = resp.tobytes()
            else:
                resp = resp.tostring()

            msgid, btag, btaginverse, transfer_size, transfer_attributes, data = self.unpack_dev_dep_resp_header(resp)

            eom = transfer_attributes & 1

            read_data += data
=======
            if not self.rigol_quirk or read_data == b'':

                # if the rigol sees this again, it will restart the transfer
                # so only send it the first time

                req = self.pack_dev_dep_msg_in_header(read_len, term_char)
                self.bulk_out_ep.write(req)
            
            resp = self.bulk_in_ep.read(read_len+12, timeout = self.timeout)
            
            if self.rigol_quirk and read_data:
                pass # do nothing, the packet has no header if it isn't the first
            else:
                msgid, btag, btaginverse, transfer_size, transfer_attributes, data = self.unpack_dev_dep_resp_header(resp.tostring()) 


            if self.rigol_quirk:
                # rigol devices only send the header in the first packet, and they lie about whether the transaction is complete
                if read_data:
                    read_data += resp.tostring()
                else:
                    if self.rigol_quirk_ieee_block and data.startswith(b"#"):

                        # ieee block incoming, the transfer_size usbtmc header is lying about the transaction size
                        l = int(chr(data[1]))
                        n = int(data[2:l+2])

                        transfer_size = n + (l+2)  # account for ieee header

                    read_data += data

                if len(read_data) >= transfer_size:
                    read_data = read_data[:transfer_size]  # as per usbtmc spec section 3.2 note 2
                    eom = True
                else:
                    eom = False
            else:
                eom = transfer_attributes & 1
                read_data += data
>>>>>>> b19ef5db

            # Advantest devices never signal EOI and may only send one read packet
            if self.advantest_quirk:
                break

            if num > 0:
                num = num - len(data)
                if num <= 0:
                    break
                if num < read_len:
                    read_len = num

        return read_data

    def ask_raw(self, data, num=-1):
        "Write then read binary data"
        # Advantest/ADCMT hardware won't respond to a command unless it's in Local Lockout mode
        was_locked = self.advantest_locked
        try:
            if self.advantest_quirk and not was_locked:
                self.lock()
            self.write_raw(data)
            return self.read_raw(num)
        finally:
            if self.advantest_quirk and not was_locked:
                self.unlock()

    def write(self, message, encoding='utf-8'):
        "Write string to instrument"
        if type(message) is tuple or type(message) is list:
            # recursive call for a list of commands
            for message_i in message:
                self.write(message_i, encoding)
            return

        self.write_raw(str(message).encode(encoding))

    def read(self, num=-1, encoding='utf-8'):
        "Read string from instrument"
        return self.read_raw(num).decode(encoding).rstrip('\r\n')

    def ask(self, message, num=-1, encoding='utf-8'):
        "Write then read string"
        if type(message) is tuple or type(message) is list:
            # recursive call for a list of commands
            val = list()
            for message_i in message:
                val.append(self.ask(message_i, num, encoding))
            return val

        # Advantest/ADCMT hardware won't respond to a command unless it's in Local Lockout mode
        was_locked = self.advantest_locked
        try:
            if self.advantest_quirk and not was_locked:
                self.lock()
            self.write(message, encoding)
            return self.read(num, encoding)
        finally:
            if self.advantest_quirk and not was_locked:
                self.unlock()

    def read_stb(self):
        "Read status byte"

        if not self.connected:
            self.open()

        if self.is_usb488():
            rstb_btag = (self.last_rstb_btag % 128) + 1
            if rstb_btag < 2:
                rstb_btag = 2
            self.last_rstb_btag = rstb_btag

            b = self.device.ctrl_transfer(
                  usb.util.build_request_type(usb.util.CTRL_IN, usb.util.CTRL_TYPE_CLASS, usb.util.CTRL_RECIPIENT_INTERFACE),
                  USB488_READ_STATUS_BYTE,
                  rstb_btag,
                  self.iface.index,
                  0x0003,
                  timeout=int(self.timeout*1000))
            if (b[0] == USBTMC_STATUS_SUCCESS):
                # check btag
                if rstb_btag != b[1]:
                    raise UsbtmcException("Read status byte btag mismatch", 'read_stb')
                if self.interrupt_in_ep is None:
                    # no interrupt channel, value is here
                    return b[2]
                else:
                    # read response from interrupt channel
                    resp = self.interrupt_in_ep.read(2, timeout=int(self.timeout*1000))
                    if resp[0] != rstb_btag + 128:
                        raise UsbtmcException("Read status byte btag mismatch", 'read_stb')
                    else:
                        return resp[1]
            else:
                raise UsbtmcException("Read status failed", 'read_stb')
        else:
            return int(self.ask("*STB?"))

    def trigger(self):
        "Send trigger command"

        if not self.connected:
            self.open()

        if self.support_trigger:
            data = self.pack_usb488_trigger()
            print(repr(data))
            self.bulk_out_ep.write(data)
        else:
            self.write("*TRG")

    def clear(self):
        "Send clear command"

        if not self.connected:
            self.open()

        # Send INITIATE_CLEAR
        b = self.device.ctrl_transfer(
              usb.util.build_request_type(usb.util.CTRL_IN, usb.util.CTRL_TYPE_CLASS, usb.util.CTRL_RECIPIENT_INTERFACE),
              USBTMC_REQUEST_INITIATE_CLEAR,
              0x0000,
              self.iface.index,
              0x0001,
              timeout=int(self.timeout*1000))
        if (b[0] == USBTMC_STATUS_SUCCESS):
            # Initiate clear succeeded, wait for completion
            while True:
                # Check status
                b = self.device.ctrl_transfer(
                      usb.util.build_request_type(usb.util.CTRL_IN, usb.util.CTRL_TYPE_CLASS, usb.util.CTRL_RECIPIENT_INTERFACE),
                      USBTMC_REQUEST_CHECK_CLEAR_STATUS,
                      0x0000,
                      self.iface.index,
                      0x0002,
                      timeout=int(self.timeout*1000))
                if (b[0] == USBTMC_STATUS_PENDING):
                    time.sleep(0.1)
                else:
                    break
            # Clear halt condition
            self.bulk_out_ep.clear_halt()
        else:
            raise UsbtmcException("Clear failed", 'clear')

    def remote(self):
        "Send remote command"
        raise NotImplementedError()

    def local(self):
        "Send local command"
        raise NotImplementedError()

    def lock(self):
        "Send lock command"

        if not self.connected:
            self.open()

        if self.advantest_quirk:
            # This Advantest/ADCMT vendor-specific control command enables remote control and must be sent before any commands are exchanged
            # (otherwise READ commands will only retrieve the latest measurement)
            self.advantest_locked = True
            self.device.ctrl_transfer(bmRequestType=0xA1, bRequest=0xA0, wValue=0x0001, wIndex=0x0000, data_or_wLength=1)
        else:
            raise NotImplementedError()

    def unlock(self):
        "Send unlock command"

        if not self.connected:
            self.open()

        if self.advantest_quirk:
            # This Advantest/ADCMT vendor-specific control command enables remote control and must be sent before any commands are exchanged
            # (otherwise READ commands will only retrieve the latest measurement)
            self.advantest_locked = False
            self.device.ctrl_transfer(bmRequestType=0xA1, bRequest=0xA0, wValue=0x0000, wIndex=0x0000, data_or_wLength=1)
        else:
            raise NotImplementedError()

    def advantest_read_myid(self):

        if not self.connected:
            self.open()

        "Read MyID value from Advantest and ADCMT devices"
        if self.advantest_quirk:
            # This Advantest/ADCMT vendor-specific control command reads the "MyID" identifier
            try:
                return int(self.device.ctrl_transfer(bmRequestType=0xC1, bRequest=0xF5, wValue=0x0000, wIndex=0x0000, data_or_wLength=1)[0])
            except:
                return None
        else:
            raise NotImplementedError()

    def _release_kernel_driver(self, interface_number):
        if os.name == 'posix':
            if self.device.is_kernel_driver_active(interface_number):
                self.reattach.append(interface_number)
                try:
                    self.device.detach_kernel_driver(interface_number)
                except usb.core.USBError as e:
                    sys.exit(
                        "Could not detach kernel driver from interface({0}): {1}".format(interface_number,
                                                                                         str(e)))<|MERGE_RESOLUTION|>--- conflicted
+++ resolved
@@ -68,12 +68,10 @@
 USB488_GOTO_LOCAL       = 161
 USB488_LOCAL_LOCKOUT    = 162
 
-<<<<<<< HEAD
 USBTMC_HEADER_SIZE = 12
 
-=======
 RIGOL_QUIRK_PIDS = [0x04ce, 0x0588]
->>>>>>> b19ef5db
+
 
 def parse_visa_resource_string(resource_string):
     # valid resource strings:
@@ -308,12 +306,6 @@
 
         # don't need to set altsetting - USBTMC devices have 1 altsetting as per the spec
 
-        if self.device.idVendor == 0x1ab1 and self.device.idProduct in RIGOL_QUIRK_PIDS:
-            self.rigol_quirk = True
-
-            if self.device.idProduct == 0x04ce:
-                self.rigol_quirk_ieee_block = True
-
         # find endpoints
         for ep in self.iface:
             ep_dir = usb.util.endpoint_direction(ep.bEndpointAddress)
@@ -337,6 +329,12 @@
             # which requires max 63 byte reads and never signals EOI on read
             self.max_transfer_size = 63
             self.advantest_quirk = True
+
+        if self.device.idVendor == 0x1ab1 and self.device.idProduct in RIGOL_QUIRK_PIDS:
+            self.rigol_quirk = True
+
+            if self.device.idProduct == 0x04ce:
+                self.rigol_quirk_ieee_block = True
 
         self.connected = True
 
@@ -507,43 +505,31 @@
         read_data = b''
 
         while not eom:
-<<<<<<< HEAD
-            req = self.pack_dev_dep_msg_in_header(read_len, term_char)
-            self.bulk_out_ep.write(req)
-
+            if not self.rigol_quirk or read_data == b'':
+
+                # if the rigol sees this again, it will restart the transfer
+                # so only send it the first time
+
+                req = self.pack_dev_dep_msg_in_header(read_len, term_char)
+                self.bulk_out_ep.write(req)
+            
             resp = self.bulk_in_ep.read(read_len+USBTMC_HEADER_SIZE+3, timeout = int(self.timeout*1000))
 
             if sys.version_info >= (3, 0):
                 resp = resp.tobytes()
             else:
                 resp = resp.tostring()
-
-            msgid, btag, btaginverse, transfer_size, transfer_attributes, data = self.unpack_dev_dep_resp_header(resp)
-
-            eom = transfer_attributes & 1
-
-            read_data += data
-=======
-            if not self.rigol_quirk or read_data == b'':
-
-                # if the rigol sees this again, it will restart the transfer
-                # so only send it the first time
-
-                req = self.pack_dev_dep_msg_in_header(read_len, term_char)
-                self.bulk_out_ep.write(req)
-            
-            resp = self.bulk_in_ep.read(read_len+12, timeout = self.timeout)
             
             if self.rigol_quirk and read_data:
                 pass # do nothing, the packet has no header if it isn't the first
             else:
-                msgid, btag, btaginverse, transfer_size, transfer_attributes, data = self.unpack_dev_dep_resp_header(resp.tostring()) 
+                msgid, btag, btaginverse, transfer_size, transfer_attributes, data = self.unpack_dev_dep_resp_header(resp) 
 
 
             if self.rigol_quirk:
                 # rigol devices only send the header in the first packet, and they lie about whether the transaction is complete
                 if read_data:
-                    read_data += resp.tostring()
+                    read_data += resp
                 else:
                     if self.rigol_quirk_ieee_block and data.startswith(b"#"):
 
@@ -563,7 +549,6 @@
             else:
                 eom = transfer_attributes & 1
                 read_data += data
->>>>>>> b19ef5db
 
             # Advantest devices never signal EOI and may only send one read packet
             if self.advantest_quirk:
